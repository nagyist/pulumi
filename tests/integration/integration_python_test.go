// Copyright 2016-2021, Pulumi Corporation.  All rights reserved.
//go:build (python || all) && !smoke

package ints

import (
	"bytes"
	"encoding/json"
	"fmt"
	"os"
	"path/filepath"
	"runtime"
	"strings"
	"testing"

	"github.com/stretchr/testify/assert"

	pygen "github.com/pulumi/pulumi/pkg/v3/codegen/python"
	"github.com/pulumi/pulumi/pkg/v3/codegen/schema"
	"github.com/pulumi/pulumi/pkg/v3/testing/integration"
	"github.com/pulumi/pulumi/sdk/v3/go/common/resource"
	ptesting "github.com/pulumi/pulumi/sdk/v3/go/common/testing"
)

// This checks that error logs are not being emitted twice
func TestMissingMainDoesNotEmitStackTrace(t *testing.T) {
	stdout := &bytes.Buffer{}
	stderr := &bytes.Buffer{}
	integration.ProgramTest(t, &integration.ProgramTestOptions{
		Dir: filepath.Join("python", "missing-main"),
		Dependencies: []string{
			filepath.Join("..", "..", "sdk", "python", "env", "src"),
		},
		Stdout:        stdout,
		Stderr:        stderr,
		Quick:         true,
		ExpectFailure: true,
		ExtraRuntimeValidation: func(t *testing.T, stackInfo integration.RuntimeValidationStackInfo) {
			// ensure `  error: ` is only being shown once by the program
			assert.NotContains(t, stdout.String()+stderr.String(), "Traceback")
		},
	})
}

// TestPrintfPython tests that we capture stdout and stderr streams properly, even when the last line lacks an \n.
func TestPrintfPython(t *testing.T) {
	integration.ProgramTest(t, &integration.ProgramTestOptions{
		Dir: filepath.Join("printf", "python"),
		Dependencies: []string{
			filepath.Join("..", "..", "sdk", "python", "env", "src"),
		},
		Quick:                  true,
		ExtraRuntimeValidation: printfTestValidation,
	})
}

func TestStackOutputsPython(t *testing.T) {
	integration.ProgramTest(t, &integration.ProgramTestOptions{
		Dir: filepath.Join("stack_outputs", "python"),
		Dependencies: []string{
			filepath.Join("..", "..", "sdk", "python", "env", "src"),
		},
		Quick: true,
		ExtraRuntimeValidation: func(t *testing.T, stackInfo integration.RuntimeValidationStackInfo) {
			// Ensure the checkpoint contains a single resource, the Stack, with two outputs.
			fmt.Printf("Deployment: %v", stackInfo.Deployment)
			assert.NotNil(t, stackInfo.Deployment)
			if assert.Equal(t, 1, len(stackInfo.Deployment.Resources)) {
				stackRes := stackInfo.Deployment.Resources[0]
				assert.NotNil(t, stackRes)
				assert.Equal(t, resource.RootStackType, stackRes.URN.Type())
				assert.Equal(t, 0, len(stackRes.Inputs))
				assert.Equal(t, 2, len(stackRes.Outputs))
				assert.Equal(t, "ABC", stackRes.Outputs["xyz"])
				assert.Equal(t, float64(42), stackRes.Outputs["foo"])
			}
		},
	})
}

// Tests basic configuration from the perspective of a Pulumi program.
func TestConfigBasicPython(t *testing.T) {
	integration.ProgramTest(t, &integration.ProgramTestOptions{
		Dir: filepath.Join("config_basic", "python"),
		Dependencies: []string{
			filepath.Join("..", "..", "sdk", "python", "env", "src"),
		},
		Quick: true,
		Config: map[string]string{
			"aConfigValue": "this value is a Pythonic value",
		},
		Secrets: map[string]string{
			"bEncryptedSecret": "this super Pythonic secret is encrypted",
		},
		OrderedConfig: []integration.ConfigValue{
			{Key: "outer.inner", Value: "value", Path: true},
			{Key: "names[0]", Value: "a", Path: true},
			{Key: "names[1]", Value: "b", Path: true},
			{Key: "names[2]", Value: "c", Path: true},
			{Key: "names[3]", Value: "super secret name", Path: true, Secret: true},
			{Key: "servers[0].port", Value: "80", Path: true},
			{Key: "servers[0].host", Value: "example", Path: true},
			{Key: "a.b[0].c", Value: "true", Path: true},
			{Key: "a.b[1].c", Value: "false", Path: true},
			{Key: "tokens[0]", Value: "shh", Path: true, Secret: true},
			{Key: "foo.bar", Value: "don't tell", Path: true, Secret: true},
		},
	})
}

// Tests that accessing config secrets using non-secret APIs results in warnings being logged.
func TestConfigSecretsWarnPython(t *testing.T) {
	// TODO[pulumi/pulumi#7127]: Re-enabled the warning.
	t.Skip("Temporarily skipping test until we've re-enabled the warning - pulumi/pulumi#7127")
	integration.ProgramTest(t, &integration.ProgramTestOptions{
		Dir: filepath.Join("config_secrets_warn", "python"),
		Dependencies: []string{
			filepath.Join("..", "..", "sdk", "python", "env", "src"),
		},
		Quick: true,
		Config: map[string]string{
			"plainstr1":   "1",
			"plainstr2":   "2",
			"plainstr3":   "3",
			"plainstr4":   "4",
			"plainbool1":  "true",
			"plainbool2":  "true",
			"plainbool3":  "true",
			"plainbool4":  "true",
			"plainint1":   "1",
			"plainint2":   "2",
			"plainint3":   "3",
			"plainint4":   "4",
			"plainfloat1": "1.1",
			"plainfloat2": "2.2",
			"plainfloat3": "3.3",
			"plainfloat4": "4.4",
			"plainobj1":   "{}",
			"plainobj2":   "{}",
			"plainobj3":   "{}",
			"plainobj4":   "{}",
		},
		Secrets: map[string]string{
			"str1":   "1",
			"str2":   "2",
			"str3":   "3",
			"str4":   "4",
			"bool1":  "true",
			"bool2":  "true",
			"bool3":  "true",
			"bool4":  "true",
			"int1":   "1",
			"int2":   "2",
			"int3":   "3",
			"int4":   "4",
			"float1": "1.1",
			"float2": "2.2",
			"float3": "3.3",
			"float4": "4.4",
			"obj1":   "{}",
			"obj2":   "{}",
			"obj3":   "{}",
			"obj4":   "{}",
		},
		OrderedConfig: []integration.ConfigValue{
			{Key: "parent1.foo", Value: "plain1", Path: true},
			{Key: "parent1.bar", Value: "secret1", Path: true, Secret: true},
			{Key: "parent2.foo", Value: "plain2", Path: true},
			{Key: "parent2.bar", Value: "secret2", Path: true, Secret: true},
			{Key: "names1[0]", Value: "plain1", Path: true},
			{Key: "names1[1]", Value: "secret1", Path: true, Secret: true},
			{Key: "names2[0]", Value: "plain2", Path: true},
			{Key: "names2[1]", Value: "secret2", Path: true, Secret: true},
		},
		ExtraRuntimeValidation: func(t *testing.T, stackInfo integration.RuntimeValidationStackInfo) {
			assert.NotEmpty(t, stackInfo.Events)
			//nolint:lll
			expectedWarnings := []string{
				"Configuration 'config_secrets_python:str1' value is a secret; use `get_secret` instead of `get`",
				"Configuration 'config_secrets_python:str2' value is a secret; use `require_secret` instead of `require`",
				"Configuration 'config_secrets_python:bool1' value is a secret; use `get_secret_bool` instead of `get_bool`",
				"Configuration 'config_secrets_python:bool2' value is a secret; use `require_secret_bool` instead of `require_bool`",
				"Configuration 'config_secrets_python:int1' value is a secret; use `get_secret_int` instead of `get_int`",
				"Configuration 'config_secrets_python:int2' value is a secret; use `require_secret_int` instead of `require_int`",
				"Configuration 'config_secrets_python:float1' value is a secret; use `get_secret_float` instead of `get_float`",
				"Configuration 'config_secrets_python:float2' value is a secret; use `require_secret_float` instead of `require_float`",
				"Configuration 'config_secrets_python:obj1' value is a secret; use `get_secret_object` instead of `get_object`",
				"Configuration 'config_secrets_python:obj2' value is a secret; use `require_secret_object` instead of `require_object`",
				"Configuration 'config_secrets_python:parent1' value is a secret; use `get_secret_object` instead of `get_object`",
				"Configuration 'config_secrets_python:parent2' value is a secret; use `require_secret_object` instead of `require_object`",
				"Configuration 'config_secrets_python:names1' value is a secret; use `get_secret_object` instead of `get_object`",
				"Configuration 'config_secrets_python:names2' value is a secret; use `require_secret_object` instead of `require_object`",
			}
			for _, warning := range expectedWarnings {
				var found bool
				for _, event := range stackInfo.Events {
					if event.DiagnosticEvent != nil && event.DiagnosticEvent.Severity == "warning" &&
						strings.Contains(event.DiagnosticEvent.Message, warning) {
						found = true
						break
					}
				}
				assert.True(t, found, "expected warning %q", warning)
			}

			// These keys should not be in any warning messages.
			unexpectedWarnings := []string{
				"plainstr1",
				"plainstr2",
				"plainstr3",
				"plainstr4",
				"plainbool1",
				"plainbool2",
				"plainbool3",
				"plainbool4",
				"plainint1",
				"plainint2",
				"plainint3",
				"plainint4",
				"plainfloat1",
				"plainfloat2",
				"plainfloat3",
				"plainfloat4",
				"plainobj1",
				"plainobj2",
				"plainobj3",
				"plainobj4",
				"str3",
				"str4",
				"bool3",
				"bool4",
				"int3",
				"int4",
				"float3",
				"float4",
				"obj3",
				"obj4",
			}
			for _, warning := range unexpectedWarnings {
				for _, event := range stackInfo.Events {
					if event.DiagnosticEvent != nil {
						assert.NotContains(t, event.DiagnosticEvent.Message, warning)
					}
				}
			}
		},
	})
}

func TestMultiStackReferencePython(t *testing.T) {
	if owner := os.Getenv("PULUMI_TEST_OWNER"); owner == "" {
		t.Skipf("Skipping: PULUMI_TEST_OWNER is not set")
	}
	t.Parallel()

	// build a stack with an export
	exporterOpts := &integration.ProgramTestOptions{
		RequireService: true,

		Dir: filepath.Join("stack_reference_multi", "python", "exporter"),
		Dependencies: []string{
			filepath.Join("..", "..", "sdk", "python", "env", "src"),
		},
		Quick: true,
		Config: map[string]string{
			"org": os.Getenv("PULUMI_TEST_OWNER"),
		},
		DestroyOnCleanup: true,
	}
	exporterStackName := exporterOpts.GetStackName().String()
	integration.ProgramTest(t, exporterOpts)

	importerOpts := &integration.ProgramTestOptions{
		RequireService: true,

		Dir: filepath.Join("stack_reference_multi", "python", "importer"),
		Dependencies: []string{
			filepath.Join("..", "..", "sdk", "python", "env", "src"),
		},
		Quick: true,
		Config: map[string]string{
			"org":                 os.Getenv("PULUMI_TEST_OWNER"),
			"exporter_stack_name": exporterStackName,
		},
		DestroyOnCleanup: true,
	}
	integration.ProgramTest(t, importerOpts)
}

func TestResourceWithSecretSerializationPython(t *testing.T) {
	integration.ProgramTest(t, &integration.ProgramTestOptions{
		Dir: filepath.Join("secret_outputs", "python"),
		Dependencies: []string{
			filepath.Join("..", "..", "sdk", "python", "env", "src"),
		},
		Quick: true,
		ExtraRuntimeValidation: func(t *testing.T, stackInfo integration.RuntimeValidationStackInfo) {
			// The program exports three resources:
			//   1. One named `withSecret` who's prefix property should be secret, specified via `pulumi.secret()`.
			//   2. One named `withSecretAdditional` who's prefix property should be a secret, specified via
			//      additionalSecretOutputs.
			//   3. One named `withoutSecret` which should not be a secret.
			// We serialize both of the these as plain old objects, so they appear as maps in the output.
			withSecretProps, ok := stackInfo.Outputs["withSecret"].(map[string]interface{})
			assert.Truef(t, ok, "POJO output was not serialized as a map")

			withSecretAdditionalProps, ok := stackInfo.Outputs["withSecretAdditional"].(map[string]interface{})
			assert.Truef(t, ok, "POJO output was not serialized as a map")

			withoutSecretProps, ok := stackInfo.Outputs["withoutSecret"].(map[string]interface{})
			assert.Truef(t, ok, "POJO output was not serialized as a map")

			// The secret prop should have been serialized as a secret
			secretPropValue, ok := withSecretProps["prefix"].(map[string]interface{})
			assert.Truef(t, ok, "secret output was not serialized as a secret")
			assert.Equal(t, resource.SecretSig, secretPropValue[resource.SigKey].(string))

			// The other secret prop should have been serialized as a secret
			secretAdditionalPropValue, ok := withSecretAdditionalProps["prefix"].(map[string]interface{})
			assert.Truef(t, ok, "secret output was not serialized as a secret")
			assert.Equal(t, resource.SecretSig, secretAdditionalPropValue[resource.SigKey].(string))

			// And here, the prop was not set, it should just be a string value
			_, isString := withoutSecretProps["prefix"].(string)
			assert.Truef(t, isString, "non-secret output was not a string")
		},
	})
}

// Tests that we issue an error if we fail to locate the Python command when running
// a Python example.
func TestPython3NotInstalled(t *testing.T) {
	// TODO[pulumi/pulumi#6304]
	t.Skip("Temporarily skipping failing test - pulumi/pulumi#6304")
	stderr := &bytes.Buffer{}
	badPython := "python3000"
	expectedError := fmt.Sprintf(
		"Failed to locate any of %q on your PATH.  Have you installed Python 3.6 or greater?",
		[]string{badPython})
	integration.ProgramTest(t, &integration.ProgramTestOptions{
		Dir: filepath.Join("empty", "python"),
		Dependencies: []string{
			filepath.Join("..", "..", "sdk", "python", "env", "src"),
		},
		Quick: true,
		Env: []string{
			// Note: we use PULUMI_PYTHON_CMD to override the default behavior of searching
			// for Python 3, since anyone running tests surely already has Python 3 installed on their
			// machine. The code paths are functionally the same.
			fmt.Sprintf("PULUMI_PYTHON_CMD=%s", badPython),
		},
		ExpectFailure: true,
		Stderr:        stderr,
		ExtraRuntimeValidation: func(t *testing.T, stackInfo integration.RuntimeValidationStackInfo) {
			output := stderr.String()
			assert.Contains(t, output, expectedError)
		},
	})
}

// Tests custom resource type name of dynamic provider in Python.
func TestCustomResourceTypeNameDynamicPython(t *testing.T) {
	integration.ProgramTest(t, &integration.ProgramTestOptions{
		Dir: filepath.Join("dynamic", "python-resource-type-name"),
		Dependencies: []string{
			filepath.Join("..", "..", "sdk", "python", "env", "src"),
		},
		ExtraRuntimeValidation: func(t *testing.T, stack integration.RuntimeValidationStackInfo) {
			urnOut := stack.Outputs["urn"].(string)
			urn := resource.URN(urnOut)
			typ := urn.Type().String()
			assert.Equal(t, "pulumi-python:dynamic/custom-provider:CustomResource", typ)
		},
	})
}

func TestPartialValuesPython(t *testing.T) {
	integration.ProgramTest(t, &integration.ProgramTestOptions{
		Dir: filepath.Join("partial_values", "python"),
		Dependencies: []string{
			filepath.Join("..", "..", "sdk", "python", "env", "src"),
		},
		AllowEmptyPreviewChanges: true,
	})
}

// Tests a resource with a large (>4mb) string prop in Python
func TestLargeResourcePython(t *testing.T) {
	integration.ProgramTest(t, &integration.ProgramTestOptions{
		Dir: filepath.Join("large_resource", "python"),
		Dependencies: []string{
			filepath.Join("..", "..", "sdk", "python", "env", "src"),
		},
	})
}

// Test enum outputs
func TestEnumOutputsPython(t *testing.T) {
	integration.ProgramTest(t, &integration.ProgramTestOptions{
		Dir: filepath.Join("enums", "python"),
		Dependencies: []string{
			filepath.Join("..", "..", "sdk", "python", "env", "src"),
		},
		ExtraRuntimeValidation: func(t *testing.T, stack integration.RuntimeValidationStackInfo) {
			assert.NotNil(t, stack.Outputs)

			assert.Equal(t, "Burgundy", stack.Outputs["myTreeType"])
			assert.Equal(t, "Pulumi Planters Inc.foo", stack.Outputs["myTreeFarmChanged"])
			assert.Equal(t, "My Burgundy Rubber tree is from Pulumi Planters Inc.", stack.Outputs["mySentence"])
		},
	})
}

// Test to ensure Pylint is clean.
func TestPythonPylint(t *testing.T) {
	t.Skip("Temporarily skipping test - pulumi/pulumi#4849")
	var opts *integration.ProgramTestOptions
	opts = &integration.ProgramTestOptions{
		Dir: filepath.Join("python", "pylint"),
		Dependencies: []string{
			filepath.Join("..", "..", "sdk", "python", "env", "src"),
		},
		ExtraRuntimeValidation: func(t *testing.T, stack integration.RuntimeValidationStackInfo) {
			randomURN := stack.Outputs["random_urn"].(string)
			assert.NotEmpty(t, randomURN)

			randomID := stack.Outputs["random_id"].(string)
			randomVal := stack.Outputs["random_val"].(string)
			assert.Equal(t, randomID, randomVal)

			cwd := stack.Outputs["cwd"].(string)
			assert.NotEmpty(t, cwd)

			pylint := filepath.Join("venv", "bin", "pylint")
			if runtime.GOOS == WindowsOS {
				pylint = filepath.Join("venv", "Scripts", "pylint")
			}

			err := integration.RunCommand(t, "pylint", []string{pylint, "__main__.py"}, cwd, opts)
			assert.NoError(t, err)
		},
		Quick: true,
	}
	integration.ProgramTest(t, opts)
}

// Test Python SDK codegen to ensure <Resource>Args and traditional keyword args work.
func TestPythonResourceArgs(t *testing.T) {
	testdir := filepath.Join("python", "resource_args")

	// Generate example library from schema.
	schemaBytes, err := os.ReadFile(filepath.Join(testdir, "schema.json"))
	assert.NoError(t, err)
	var spec schema.PackageSpec
	assert.NoError(t, json.Unmarshal(schemaBytes, &spec))
	pkg, err := schema.ImportSpec(spec, nil)
	assert.NoError(t, err)
	files, err := pygen.GeneratePackage("test", pkg, map[string][]byte{})
	assert.NoError(t, err)
	outdir := filepath.Join(testdir, "lib")
	assert.NoError(t, os.RemoveAll(outdir))
	for f, contents := range files {
		outfile := filepath.Join(outdir, f)
		assert.NoError(t, os.MkdirAll(filepath.Dir(outfile), 0755))
		if outfile == filepath.Join(outdir, "setup.py") {
			contents = []byte(strings.ReplaceAll(string(contents), "${VERSION}", "0.0.1"))
		}
		assert.NoError(t, os.WriteFile(outfile, contents, 0600))
	}
	assert.NoError(t, os.WriteFile(filepath.Join(outdir, "README.md"), []byte(""), 0600))

	// Test the program.
	integration.ProgramTest(t, &integration.ProgramTestOptions{
		Dir: testdir,
		Dependencies: []string{
			filepath.Join("..", "..", "sdk", "python", "env", "src"),
			filepath.Join(testdir, "lib"),
		},
		Quick: true,
	})
}

// Test to ensure that internal stacks are hidden
func TestPythonStackTruncate(t *testing.T) {
	cases := []string{
		"normal",
		"main_specified",
		"main_dir_specified",
	}

	for _, name := range cases {
		// Test the program.
		t.Run(name, func(t *testing.T) {
			integration.ProgramTest(t, &integration.ProgramTestOptions{
				Dir: filepath.Join("python", "stack_truncate", name),
				Dependencies: []string{
					filepath.Join("..", "..", "sdk", "python", "env", "src"),
				},
				Quick: true,
				// This test should fail because it raises an exception
				ExpectFailure: true,
				// We need to validate that the failure has a truncated stack trace
				ExtraRuntimeValidation: func(t *testing.T, stackInfo integration.RuntimeValidationStackInfo) {
					// Ensure that we have a non-empty list of events.
					assert.NotEmpty(t, stackInfo.Events)

					const stacktraceLinePrefix = "  File "

					// get last DiagnosticEvent containing python stack trace
					stackTraceMessage := ""
					for _, e := range stackInfo.Events {
						if e.DiagnosticEvent == nil {
							continue
						}
						msg := e.DiagnosticEvent.Message
						if !strings.Contains(msg, "Traceback") {
							continue
						}
						if !strings.Contains(msg, stacktraceLinePrefix) {
							continue
						}
						stackTraceMessage = msg
					}
					assert.NotEqual(t, "", stackTraceMessage)

					// make sure that the stack trace contains 2 frames as per the
					// program we're running
					numStackTraces := strings.Count(stackTraceMessage, stacktraceLinePrefix)
					assert.Equal(t, 2, numStackTraces)
				},
			})
		})
	}
}

<<<<<<< HEAD
// Test remote component construction in Python.
func TestConstructPython(t *testing.T) {
	t.Parallel()

	testDir := "construct_component"
	runComponentSetup(t, testDir)

	tests := []struct {
		componentDir          string
		expectedResourceCount int
		env                   []string
	}{
		{
			componentDir:          "testcomponent",
			expectedResourceCount: 9,
			// TODO[pulumi/pulumi#5455]: Dynamic providers fail to load when used from multi-lang components.
			// Until we've addressed this, set PULUMI_TEST_YARN_LINK_PULUMI, which tells the integration test
			// module to run `yarn install && yarn link @pulumi/pulumi` in the Go program's directory, allowing
			// the Node.js dynamic provider plugin to load.
			// When the underlying issue has been fixed, the use of this environment variable inside the integration
			// test module should be removed.
			env: []string{"PULUMI_TEST_YARN_LINK_PULUMI=true"},
		},
		{
			componentDir:          "testcomponent-python",
			expectedResourceCount: 9,
		},
		{
			componentDir:          "testcomponent-go",
			expectedResourceCount: 8, // One less because no dynamic provider.
		},
	}

	for _, test := range tests {
		test := test
		t.Run(test.componentDir, func(t *testing.T) {
			localProviders :=
				[]integration.LocalDependency{
					{Package: "testprovider", Path: mustAbs(t, filepath.Join("..", "testprovider"))},
					{Package: "testcomponent", Path: mustAbs(t, filepath.Join(testDir, test.componentDir))},
				}
			integration.ProgramTest(t,
				optsForConstructPython(t, test.expectedResourceCount, localProviders, test.env...))
		})
	}
}

func optsForConstructPython(t *testing.T, expectedResourceCount int, localProviders []integration.LocalDependency, env ...string) *integration.ProgramTestOptions {
	return &integration.ProgramTestOptions{
		Env: env,
		Dir: filepath.Join("construct_component", "python"),
		Dependencies: []string{
			filepath.Join("..", "..", "sdk", "python", "env", "src"),
		},
		LocalProviders: localProviders,
		Secrets: map[string]string{
			"secret": "this super secret is encrypted",
		},
		Quick: true,
		ExtraRuntimeValidation: func(t *testing.T, stackInfo integration.RuntimeValidationStackInfo) {
			assert.NotNil(t, stackInfo.Deployment)
			if assert.Equal(t, expectedResourceCount, len(stackInfo.Deployment.Resources)) {
				stackRes := stackInfo.Deployment.Resources[0]
				assert.NotNil(t, stackRes)
				assert.Equal(t, resource.RootStackType, stackRes.Type)
				assert.Equal(t, "", string(stackRes.Parent))

				// Check that dependencies flow correctly between the originating program and the remote component
				// plugin.
				urns := make(map[string]resource.URN)
				for _, res := range stackInfo.Deployment.Resources[1:] {
					assert.NotNil(t, res)

					urns[string(res.URN.Name())] = res.URN
					switch res.URN.Name() {
					case "child-a":
						for _, deps := range res.PropertyDependencies {
							assert.Empty(t, deps)
						}
					case "child-b":
						expected := []resource.URN{urns["a"]}
						assert.ElementsMatch(t, expected, res.Dependencies)
						assert.ElementsMatch(t, expected, res.PropertyDependencies["echo"])
					case "child-c":
						expected := []resource.URN{urns["a"], urns["child-a"]}
						assert.ElementsMatch(t, expected, res.Dependencies)
						assert.ElementsMatch(t, expected, res.PropertyDependencies["echo"])
					case "a", "b", "c":
						secretPropValue, ok := res.Outputs["secret"].(map[string]interface{})
						assert.Truef(t, ok, "secret output was not serialized as a secret")
						assert.Equal(t, resource.SecretSig, secretPropValue[resource.SigKey].(string))
					}
				}
			}
		},
	}
}

=======
>>>>>>> 4a309280
// Test remote component construction with a child resource that takes a long time to be created, ensuring it's created.
func TestConstructSlowPython(t *testing.T) {
	localProvider := testComponentSlowLocalProvider(t)

	// TODO[pulumi/pulumi#5455]: Dynamic providers fail to load when used from multi-lang components.
	// Until we've addressed this, set PULUMI_TEST_YARN_LINK_PULUMI, which tells the integration test
	// module to run `yarn install && yarn link @pulumi/pulumi` in the Python program's directory, allowing
	// the Node.js dynamic provider plugin to load.
	// When the underlying issue has been fixed, the use of this environment variable inside the integration
	// test module should be removed.
	const testYarnLinkPulumiEnv = "PULUMI_TEST_YARN_LINK_PULUMI=true"

	testDir := "construct_component_slow"
	runComponentSetup(t, testDir)

	opts := &integration.ProgramTestOptions{
		Env: []string{testYarnLinkPulumiEnv},
		Dir: filepath.Join(testDir, "python"),
		Dependencies: []string{
			filepath.Join("..", "..", "sdk", "python", "env", "src"),
		},
		LocalProviders: []integration.LocalDependency{localProvider},
		Quick:          true,
		ExtraRuntimeValidation: func(t *testing.T, stackInfo integration.RuntimeValidationStackInfo) {
			assert.NotNil(t, stackInfo.Deployment)
			if assert.Equal(t, 5, len(stackInfo.Deployment.Resources)) {
				stackRes := stackInfo.Deployment.Resources[0]
				assert.NotNil(t, stackRes)
				assert.Equal(t, resource.RootStackType, stackRes.Type)
				assert.Equal(t, "", string(stackRes.Parent))
			}
		},
	}
	integration.ProgramTest(t, opts)
}

// Test remote component construction with prompt inputs.
func TestConstructPlainPython(t *testing.T) {
	t.Parallel()

	testDir := "construct_component_plain"
	runComponentSetup(t, testDir)

	tests := []struct {
		componentDir          string
		expectedResourceCount int
		env                   []string
	}{
		{
			componentDir:          "testcomponent",
			expectedResourceCount: 9,
			// TODO[pulumi/pulumi#5455]: Dynamic providers fail to load when used from multi-lang components.
			// Until we've addressed this, set PULUMI_TEST_YARN_LINK_PULUMI, which tells the integration test
			// module to run `yarn install && yarn link @pulumi/pulumi` in the Go program's directory, allowing
			// the Node.js dynamic provider plugin to load.
			// When the underlying issue has been fixed, the use of this environment variable inside the integration
			// test module should be removed.
			env: []string{"PULUMI_TEST_YARN_LINK_PULUMI=true"},
		},
		{
			componentDir:          "testcomponent-python",
			expectedResourceCount: 9,
		},
		{
			componentDir:          "testcomponent-go",
			expectedResourceCount: 8, // One less because no dynamic provider.
		},
	}

	for _, test := range tests {
		test := test
		t.Run(test.componentDir, func(t *testing.T) {
<<<<<<< HEAD
			localProviders :=
				[]integration.LocalDependency{
					{Package: "testprovider", Path: mustAbs(t, filepath.Join("..", "testprovider"))},
					{Package: "testcomponent", Path: mustAbs(t, filepath.Join(testDir, test.componentDir))},
				}
=======
			pathEnv := pathEnv(t,
				buildTestProvider(t, filepath.Join("..", "testprovider")),
				filepath.Join(testDir, test.componentDir))
>>>>>>> 4a309280
			integration.ProgramTest(t,
				optsForConstructPlainPython(t, test.expectedResourceCount, localProviders, test.env...))
		})
	}
}

func optsForConstructPlainPython(t *testing.T, expectedResourceCount int, localProviders []integration.LocalDependency,
	env ...string) *integration.ProgramTestOptions {
	return &integration.ProgramTestOptions{
		Env: env,
		Dir: filepath.Join("construct_component_plain", "python"),
		Dependencies: []string{
			filepath.Join("..", "..", "sdk", "python", "env", "src"),
		},
		LocalProviders: localProviders,
		Quick:          true,
		ExtraRuntimeValidation: func(t *testing.T, stackInfo integration.RuntimeValidationStackInfo) {
			assert.NotNil(t, stackInfo.Deployment)
			assert.Equal(t, expectedResourceCount, len(stackInfo.Deployment.Resources))
		},
	}
}

// Test remote component inputs properly handle unknowns.
func TestConstructUnknownPython(t *testing.T) {
	testConstructUnknown(t, "python", filepath.Join("..", "..", "sdk", "python", "env", "src"))
}

// Test methods on remote components.
func TestConstructMethodsPython(t *testing.T) {
	t.Parallel()

	testDir := "construct_component_methods"
	runComponentSetup(t, testDir)

	tests := []struct {
		componentDir string
	}{
		{
			componentDir: "testcomponent",
		},
		{
			componentDir: "testcomponent-python",
		},
		{
			componentDir: "testcomponent-go",
		},
	}
	for _, test := range tests {
		test := test
		t.Run(test.componentDir, func(t *testing.T) {
			localProvider := integration.LocalDependency{
				Package: "testcomponent", Path: mustAbs(t, filepath.Join(testDir, test.componentDir)),
			}
			integration.ProgramTest(t, &integration.ProgramTestOptions{
				Dir: filepath.Join(testDir, "python"),
				Dependencies: []string{
					filepath.Join("..", "..", "sdk", "python", "env", "src"),
				},
				LocalProviders: []integration.LocalDependency{localProvider},
				Quick:          true,
				ExtraRuntimeValidation: func(t *testing.T, stackInfo integration.RuntimeValidationStackInfo) {
					assert.Equal(t, "Hello World, Alice!", stackInfo.Outputs["message"])
				},
			})
		})
	}
}

func TestConstructMethodsUnknownPython(t *testing.T) {
	testConstructMethodsUnknown(t, "python", filepath.Join("..", "..", "sdk", "python", "env", "src"))
}

func TestConstructMethodsResourcesPython(t *testing.T) {
	testConstructMethodsResources(t, "python", filepath.Join("..", "..", "sdk", "python", "env", "src"))
}

func TestConstructMethodsErrorsPython(t *testing.T) {
	testConstructMethodsErrors(t, "python", filepath.Join("..", "..", "sdk", "python", "env", "src"))
}

func TestConstructProviderPython(t *testing.T) {
	t.Parallel()

	const testDir = "construct_component_provider"
	runComponentSetup(t, testDir)

	tests := []struct {
		componentDir string
	}{
		{
			componentDir: "testcomponent",
		},
		{
			componentDir: "testcomponent-python",
		},
		{
			componentDir: "testcomponent-go",
		},
	}
	for _, test := range tests {
		test := test
		t.Run(test.componentDir, func(t *testing.T) {
			localProvider := integration.LocalDependency{
				Package: "testcomponent", Path: mustAbs(t, filepath.Join(testDir, test.componentDir)),
			}
			integration.ProgramTest(t, &integration.ProgramTestOptions{
				Dir: filepath.Join(testDir, "python"),
				Dependencies: []string{
					filepath.Join("..", "..", "sdk", "python", "env", "src"),
				},
				LocalProviders: []integration.LocalDependency{localProvider},
				Quick:          true,
				ExtraRuntimeValidation: func(t *testing.T, stackInfo integration.RuntimeValidationStackInfo) {
					assert.Equal(t, "hello world", stackInfo.Outputs["message"])
				},
			})
		})
	}
}

func TestGetResourcePython(t *testing.T) {
	integration.ProgramTest(t, &integration.ProgramTestOptions{
		Dir: filepath.Join("get_resource", "python"),
		Dependencies: []string{
			filepath.Join("..", "..", "sdk", "python", "env", "src"),
		},
		AllowEmptyPreviewChanges: true,
	})
}

func TestPythonAwaitOutputs(t *testing.T) {
	t.Parallel()

	t.Run("SuccessSimple", func(t *testing.T) {
		integration.ProgramTest(t, &integration.ProgramTestOptions{
			Dir: filepath.Join("python_await", "success"),
			Dependencies: []string{
				filepath.Join("..", "..", "sdk", "python", "env", "src"),
			},
			AllowEmptyPreviewChanges: true,
			Quick:                    true,
			ExtraRuntimeValidation: func(t *testing.T, stack integration.RuntimeValidationStackInfo) {
				sawMagicStringMessage := false
				for _, evt := range stack.Events {
					if evt.DiagnosticEvent != nil {
						if strings.Contains(evt.DiagnosticEvent.Message, "magic string") {
							sawMagicStringMessage = true
						}
					}
				}
				assert.True(t, sawMagicStringMessage, "Did not see printed message from unexported output")
			},
		})
	})

	t.Run("SuccessMultipleOutputs", func(t *testing.T) {
		integration.ProgramTest(t, &integration.ProgramTestOptions{
			Dir: filepath.Join("python_await", "multiple_outputs"),
			Dependencies: []string{
				filepath.Join("..", "..", "sdk", "python", "env", "src"),
			},
			AllowEmptyPreviewChanges: true,
			Quick:                    true,
			ExtraRuntimeValidation: func(t *testing.T, stack integration.RuntimeValidationStackInfo) {
				sawMagicString := false
				sawFoo := false
				sawBar := false
				for _, evt := range stack.Events {
					if evt.DiagnosticEvent != nil {
						if strings.Contains(evt.DiagnosticEvent.Message, "magic string") {
							sawMagicString = true
						}
						if strings.Contains(evt.DiagnosticEvent.Message, "bar") {
							sawBar = true
						}
						if strings.Contains(evt.DiagnosticEvent.Message, "foo") {
							sawFoo = true
						}
					}
				}
				msg := "Did not see printed message from unexported output"
				assert.True(t, sawMagicString, msg)
				assert.True(t, sawFoo, msg)
				assert.True(t, sawBar, msg)
			},
		})
	})

	t.Run("CreateWithinApply", func(t *testing.T) {
		integration.ProgramTest(t, &integration.ProgramTestOptions{
			Dir: filepath.Join("python_await", "create_inside_apply"),
			Dependencies: []string{
				filepath.Join("..", "..", "sdk", "python", "env", "src"),
			},
			AllowEmptyPreviewChanges: true,
			Quick:                    true,
			ExtraRuntimeValidation: func(t *testing.T, stack integration.RuntimeValidationStackInfo) {
				sawUrn := false
				for _, evt := range stack.Events {
					if evt.DiagnosticEvent != nil {
						if strings.Contains(evt.DiagnosticEvent.Message, "pulumi-python:dynamic:Resource::magic_string") {
							sawUrn = true
						}
					}
				}
				assert.True(t, sawUrn)
			},
		})
	})

	t.Run("ErrorHandlingSuccess", func(t *testing.T) {
		integration.ProgramTest(t, &integration.ProgramTestOptions{
			Dir: filepath.Join("python_await", "error_handling"),
			Dependencies: []string{
				filepath.Join("..", "..", "sdk", "python", "env", "src"),
			},
			AllowEmptyPreviewChanges: true,
			Quick:                    true,
			ExtraRuntimeValidation: func(t *testing.T, stack integration.RuntimeValidationStackInfo) {
				sawMagicStringMessage := false
				for _, evt := range stack.Events {
					if evt.DiagnosticEvent != nil {
						if strings.Contains(evt.DiagnosticEvent.Message, "oh yeah") {
							sawMagicStringMessage = true
						}
					}
				}
				assert.True(t, sawMagicStringMessage, "Did not see printed message from unexported output")
			},
		})
	})

	t.Run("FailureSimple", func(t *testing.T) {
		stderr := &bytes.Buffer{}
		expectedError := "IndexError: list index out of range"
		integration.ProgramTest(t, &integration.ProgramTestOptions{
			Dir: filepath.Join("python_await", "failure"),
			Dependencies: []string{
				filepath.Join("..", "..", "sdk", "python", "env", "src"),
			},
			AllowEmptyPreviewChanges: true,
			ExpectFailure:            true,
			Quick:                    true,
			Stderr:                   stderr,
			ExtraRuntimeValidation: func(t *testing.T, stackInfo integration.RuntimeValidationStackInfo) {
				output := stderr.String()
				assert.Contains(t, output, expectedError)
			},
		})
	})

	t.Run("FailureWithExportedOutput", func(t *testing.T) {
		stderr := &bytes.Buffer{}
		expectedError := "IndexError: list index out of range"
		integration.ProgramTest(t, &integration.ProgramTestOptions{
			Dir: filepath.Join("python_await", "failure_exported_output"),
			Dependencies: []string{
				filepath.Join("..", "..", "sdk", "python", "env", "src"),
			},
			AllowEmptyPreviewChanges: true,
			ExpectFailure:            true,
			Quick:                    true,
			Stderr:                   stderr,
			ExtraRuntimeValidation: func(t *testing.T, stack integration.RuntimeValidationStackInfo) {
				output := stderr.String()
				assert.Contains(t, output, expectedError)
				sawFoo := false
				sawPrinted := false
				sawNotPrinted := false
				for _, evt := range stack.Events {
					if evt.DiagnosticEvent != nil {
						if strings.Contains(evt.DiagnosticEvent.Message, "not printed") {
							sawNotPrinted = true
						}
						if strings.Contains(evt.DiagnosticEvent.Message, "printed") {
							sawPrinted = true
						}
						if strings.Contains(evt.DiagnosticEvent.Message, "foo") {
							sawFoo = true
						}
					}
				}
				assert.True(t, sawPrinted)
				assert.True(t, sawFoo)
				assert.False(t, sawNotPrinted)
			},
		})
	})

	t.Run("FailureMultipleOutputs", func(t *testing.T) {
		stderr := &bytes.Buffer{}
		expectedError := "IndexError: list index out of range"
		integration.ProgramTest(t, &integration.ProgramTestOptions{
			Dir: filepath.Join("python_await", "failure_multiple_unexported_outputs"),
			Dependencies: []string{
				filepath.Join("..", "..", "sdk", "python", "env", "src"),
			},
			AllowEmptyPreviewChanges: true,
			ExpectFailure:            true,
			Quick:                    true,
			Stderr:                   stderr,
			ExtraRuntimeValidation: func(t *testing.T, stack integration.RuntimeValidationStackInfo) {
				output := stderr.String()
				assert.Contains(t, output, expectedError)
				sawFoo := false
				sawPrinted := false
				sawNotPrinted := false
				for _, evt := range stack.Events {
					if evt.DiagnosticEvent != nil {
						if strings.Contains(evt.DiagnosticEvent.Message, "not printed") {
							sawNotPrinted = true
						}
						if strings.Contains(evt.DiagnosticEvent.Message, "printed") {
							sawPrinted = true
						}
						if strings.Contains(evt.DiagnosticEvent.Message, "foo") {
							sawFoo = true
						}
					}
				}
				assert.True(t, sawPrinted)
				assert.True(t, sawFoo)
				assert.False(t, sawNotPrinted)
			},
		})
	})
}

// Test dict key translations.
func TestPythonTranslation(t *testing.T) {
	integration.ProgramTest(t, &integration.ProgramTestOptions{
		Dir: filepath.Join("python", "translation"),
		Dependencies: []string{
			filepath.Join("..", "..", "sdk", "python", "env", "src"),
		},
		Quick: true,
	})
}

func TestComponentProviderSchemaPython(t *testing.T) {
	path := filepath.Join("component_provider_schema", "testcomponent-python", "pulumi-resource-testcomponent")
	if runtime.GOOS == WindowsOS {
		path += ".cmd"
	}
	testComponentProviderSchema(t, path)
}

// Test that the about command works as expected. Because about parses the
// results of each runtime independently, we have an integration test in each
// language.
func TestAboutPython(t *testing.T) {
	t.Parallel()
	dir := filepath.Join("about", "python")

	e := ptesting.NewEnvironment(t)
	defer func() {
		if !t.Failed() {
			e.DeleteEnvironmentFallible()
		}
	}()
	e.ImportDirectory(dir)

	stdout, _ := e.RunCommand("pulumi", "about", "--json")
	// Assert we parsed the dependencies
	assert.Contains(t, stdout, "pulumi-kubernetes")
}

func TestConstructOutputValuesPython(t *testing.T) {
	testConstructOutputValues(t, "python", filepath.Join("..", "..", "sdk", "python", "env", "src"))
}<|MERGE_RESOLUTION|>--- conflicted
+++ resolved
@@ -533,12 +533,47 @@
 	}
 }
 
-<<<<<<< HEAD
-// Test remote component construction in Python.
-func TestConstructPython(t *testing.T) {
+// Test remote component construction with a child resource that takes a long time to be created, ensuring it's created.
+func TestConstructSlowPython(t *testing.T) {
+	localProvider := testComponentSlowLocalProvider(t)
+
+	// TODO[pulumi/pulumi#5455]: Dynamic providers fail to load when used from multi-lang components.
+	// Until we've addressed this, set PULUMI_TEST_YARN_LINK_PULUMI, which tells the integration test
+	// module to run `yarn install && yarn link @pulumi/pulumi` in the Python program's directory, allowing
+	// the Node.js dynamic provider plugin to load.
+	// When the underlying issue has been fixed, the use of this environment variable inside the integration
+	// test module should be removed.
+	const testYarnLinkPulumiEnv = "PULUMI_TEST_YARN_LINK_PULUMI=true"
+
+	testDir := "construct_component_slow"
+	runComponentSetup(t, testDir)
+
+	opts := &integration.ProgramTestOptions{
+		Env: []string{testYarnLinkPulumiEnv},
+		Dir: filepath.Join(testDir, "python"),
+		Dependencies: []string{
+			filepath.Join("..", "..", "sdk", "python", "env", "src"),
+		},
+		LocalProviders: []integration.LocalDependency{localProvider},
+		Quick:          true,
+		ExtraRuntimeValidation: func(t *testing.T, stackInfo integration.RuntimeValidationStackInfo) {
+			assert.NotNil(t, stackInfo.Deployment)
+			if assert.Equal(t, 5, len(stackInfo.Deployment.Resources)) {
+				stackRes := stackInfo.Deployment.Resources[0]
+				assert.NotNil(t, stackRes)
+				assert.Equal(t, resource.RootStackType, stackRes.Type)
+				assert.Equal(t, "", string(stackRes.Parent))
+			}
+		},
+	}
+	integration.ProgramTest(t, opts)
+}
+
+// Test remote component construction with prompt inputs.
+func TestConstructPlainPython(t *testing.T) {
 	t.Parallel()
 
-	testDir := "construct_component"
+	testDir := "construct_component_plain"
 	runComponentSetup(t, testDir)
 
 	tests := []struct {
@@ -572,151 +607,9 @@
 		t.Run(test.componentDir, func(t *testing.T) {
 			localProviders :=
 				[]integration.LocalDependency{
-					{Package: "testprovider", Path: mustAbs(t, filepath.Join("..", "testprovider"))},
-					{Package: "testcomponent", Path: mustAbs(t, filepath.Join(testDir, test.componentDir))},
+					{Package: "testprovider", Path: buildTestProvider(t, filepath.Join("..", "testprovider"))},
+					{Package: "testcomponent", Path: filepath.Join(testDir, test.componentDir)},
 				}
-			integration.ProgramTest(t,
-				optsForConstructPython(t, test.expectedResourceCount, localProviders, test.env...))
-		})
-	}
-}
-
-func optsForConstructPython(t *testing.T, expectedResourceCount int, localProviders []integration.LocalDependency, env ...string) *integration.ProgramTestOptions {
-	return &integration.ProgramTestOptions{
-		Env: env,
-		Dir: filepath.Join("construct_component", "python"),
-		Dependencies: []string{
-			filepath.Join("..", "..", "sdk", "python", "env", "src"),
-		},
-		LocalProviders: localProviders,
-		Secrets: map[string]string{
-			"secret": "this super secret is encrypted",
-		},
-		Quick: true,
-		ExtraRuntimeValidation: func(t *testing.T, stackInfo integration.RuntimeValidationStackInfo) {
-			assert.NotNil(t, stackInfo.Deployment)
-			if assert.Equal(t, expectedResourceCount, len(stackInfo.Deployment.Resources)) {
-				stackRes := stackInfo.Deployment.Resources[0]
-				assert.NotNil(t, stackRes)
-				assert.Equal(t, resource.RootStackType, stackRes.Type)
-				assert.Equal(t, "", string(stackRes.Parent))
-
-				// Check that dependencies flow correctly between the originating program and the remote component
-				// plugin.
-				urns := make(map[string]resource.URN)
-				for _, res := range stackInfo.Deployment.Resources[1:] {
-					assert.NotNil(t, res)
-
-					urns[string(res.URN.Name())] = res.URN
-					switch res.URN.Name() {
-					case "child-a":
-						for _, deps := range res.PropertyDependencies {
-							assert.Empty(t, deps)
-						}
-					case "child-b":
-						expected := []resource.URN{urns["a"]}
-						assert.ElementsMatch(t, expected, res.Dependencies)
-						assert.ElementsMatch(t, expected, res.PropertyDependencies["echo"])
-					case "child-c":
-						expected := []resource.URN{urns["a"], urns["child-a"]}
-						assert.ElementsMatch(t, expected, res.Dependencies)
-						assert.ElementsMatch(t, expected, res.PropertyDependencies["echo"])
-					case "a", "b", "c":
-						secretPropValue, ok := res.Outputs["secret"].(map[string]interface{})
-						assert.Truef(t, ok, "secret output was not serialized as a secret")
-						assert.Equal(t, resource.SecretSig, secretPropValue[resource.SigKey].(string))
-					}
-				}
-			}
-		},
-	}
-}
-
-=======
->>>>>>> 4a309280
-// Test remote component construction with a child resource that takes a long time to be created, ensuring it's created.
-func TestConstructSlowPython(t *testing.T) {
-	localProvider := testComponentSlowLocalProvider(t)
-
-	// TODO[pulumi/pulumi#5455]: Dynamic providers fail to load when used from multi-lang components.
-	// Until we've addressed this, set PULUMI_TEST_YARN_LINK_PULUMI, which tells the integration test
-	// module to run `yarn install && yarn link @pulumi/pulumi` in the Python program's directory, allowing
-	// the Node.js dynamic provider plugin to load.
-	// When the underlying issue has been fixed, the use of this environment variable inside the integration
-	// test module should be removed.
-	const testYarnLinkPulumiEnv = "PULUMI_TEST_YARN_LINK_PULUMI=true"
-
-	testDir := "construct_component_slow"
-	runComponentSetup(t, testDir)
-
-	opts := &integration.ProgramTestOptions{
-		Env: []string{testYarnLinkPulumiEnv},
-		Dir: filepath.Join(testDir, "python"),
-		Dependencies: []string{
-			filepath.Join("..", "..", "sdk", "python", "env", "src"),
-		},
-		LocalProviders: []integration.LocalDependency{localProvider},
-		Quick:          true,
-		ExtraRuntimeValidation: func(t *testing.T, stackInfo integration.RuntimeValidationStackInfo) {
-			assert.NotNil(t, stackInfo.Deployment)
-			if assert.Equal(t, 5, len(stackInfo.Deployment.Resources)) {
-				stackRes := stackInfo.Deployment.Resources[0]
-				assert.NotNil(t, stackRes)
-				assert.Equal(t, resource.RootStackType, stackRes.Type)
-				assert.Equal(t, "", string(stackRes.Parent))
-			}
-		},
-	}
-	integration.ProgramTest(t, opts)
-}
-
-// Test remote component construction with prompt inputs.
-func TestConstructPlainPython(t *testing.T) {
-	t.Parallel()
-
-	testDir := "construct_component_plain"
-	runComponentSetup(t, testDir)
-
-	tests := []struct {
-		componentDir          string
-		expectedResourceCount int
-		env                   []string
-	}{
-		{
-			componentDir:          "testcomponent",
-			expectedResourceCount: 9,
-			// TODO[pulumi/pulumi#5455]: Dynamic providers fail to load when used from multi-lang components.
-			// Until we've addressed this, set PULUMI_TEST_YARN_LINK_PULUMI, which tells the integration test
-			// module to run `yarn install && yarn link @pulumi/pulumi` in the Go program's directory, allowing
-			// the Node.js dynamic provider plugin to load.
-			// When the underlying issue has been fixed, the use of this environment variable inside the integration
-			// test module should be removed.
-			env: []string{"PULUMI_TEST_YARN_LINK_PULUMI=true"},
-		},
-		{
-			componentDir:          "testcomponent-python",
-			expectedResourceCount: 9,
-		},
-		{
-			componentDir:          "testcomponent-go",
-			expectedResourceCount: 8, // One less because no dynamic provider.
-		},
-	}
-
-	for _, test := range tests {
-		test := test
-		t.Run(test.componentDir, func(t *testing.T) {
-<<<<<<< HEAD
-			localProviders :=
-				[]integration.LocalDependency{
-					{Package: "testprovider", Path: mustAbs(t, filepath.Join("..", "testprovider"))},
-					{Package: "testcomponent", Path: mustAbs(t, filepath.Join(testDir, test.componentDir))},
-				}
-=======
-			pathEnv := pathEnv(t,
-				buildTestProvider(t, filepath.Join("..", "testprovider")),
-				filepath.Join(testDir, test.componentDir))
->>>>>>> 4a309280
 			integration.ProgramTest(t,
 				optsForConstructPlainPython(t, test.expectedResourceCount, localProviders, test.env...))
 		})
@@ -769,7 +662,7 @@
 		test := test
 		t.Run(test.componentDir, func(t *testing.T) {
 			localProvider := integration.LocalDependency{
-				Package: "testcomponent", Path: mustAbs(t, filepath.Join(testDir, test.componentDir)),
+				Package: "testcomponent", Path: filepath.Join(testDir, test.componentDir),
 			}
 			integration.ProgramTest(t, &integration.ProgramTestOptions{
 				Dir: filepath.Join(testDir, "python"),
@@ -821,7 +714,7 @@
 		test := test
 		t.Run(test.componentDir, func(t *testing.T) {
 			localProvider := integration.LocalDependency{
-				Package: "testcomponent", Path: mustAbs(t, filepath.Join(testDir, test.componentDir)),
+				Package: "testcomponent", Path: filepath.Join(testDir, test.componentDir),
 			}
 			integration.ProgramTest(t, &integration.ProgramTestOptions{
 				Dir: filepath.Join(testDir, "python"),
