--- conflicted
+++ resolved
@@ -1,12 +1,9 @@
 ### Improvements
 
-<<<<<<< HEAD
 - [cli] Add `pulumi state pending` command with sub-commands for fixing pending
   create operations.
   [#9778](https://github.com/pulumi/pulumi/pull/9778)
 
-### Bug Fixes
-=======
 - [sdk/python] Changed `Output[T].__str__()` to return an informative message rather than "<pulumi.output.Output object at 0x012345ABCDEF>".
   [#9848](https://github.com/pulumi/pulumi/pull/9848)
 
@@ -25,5 +22,4 @@
   [#9855](https://github.com/pulumi/pulumi/pull/9855)
 
 - [sdk/go] Precisely mark values obtained via stack reference `Get...Output(key)` methods as secret or not.
-  [#9842](https://github.com/pulumi/pulumi/pull/9842)
->>>>>>> b9c4cdce
+  [#9842](https://github.com/pulumi/pulumi/pull/9842)